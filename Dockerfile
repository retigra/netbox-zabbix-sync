--- conflicted
+++ resolved
@@ -2,15 +2,10 @@
 FROM python:3.12-alpine
 RUN mkdir -p /opt/netbox-zabbix && chown -R 1000:1000 /opt/netbox-zabbix
 
-<<<<<<< HEAD
 RUN mkdir -p /opt/netbox-zabbix
 RUN addgroup -g 1000 -S netbox-zabbix && adduser -u 1000 -S netbox-zabbix -G netbox-zabbix
 RUN chown -R 1000:1000 /opt/netbox-zabbix
 
-=======
-USER 1000:1000
-COPY --chown=1000:1000 . /opt/netbox-zabbix
->>>>>>> 5e390396
 WORKDIR /opt/netbox-zabbix
 
 COPY --chown=1000:1000 . /opt/netbox-zabbix
